<!DOCTYPE html>
<html lang="en">
<head>
    <meta charset="UTF-8">
    <meta name="viewport" content="width=device-width, initial-scale=1.0">
    <title>Check Validation System</title>
    <script src="https://cdn.tailwindcss.com"></script>
    <!-- Font Awesome CDN -->
    <link rel="stylesheet" href="https://cdnjs.cloudflare.com/ajax/libs/font-awesome/6.5.2/css/all.min.css">
    <!-- Custom Styles -->
    <link rel="stylesheet" href="{{ url_for('static', filename='css/dashboard.css') }}">
</head>
<body>
    <!-- Header -->
    <header class="surface-elevated sticky top-0 z-50 backdrop-blur-md bg-white/95">
        <div class="max-w-7xl mx-auto px-6 py-4">
            <div class="flex items-center justify-between">
                <div class="flex items-center gap-3">
                    <div class="w-10 h-10 bg-gradient-to-br from-slate-800 to-slate-700 rounded-lg flex items-center justify-center">
                        <i class="fa-solid fa-shield-halved fa-lg text-white"></i>
                    </div>
                    <div>
                        <h1 class="text-lg font-semibold text-primary">Check Validation System</h1>
                        <p class="text-xs text-tertiary font-medium">ENTERPRISE FRAUD DETECTION</p>
                    </div>
                </div>

                <div class="flex items-center gap-3">
                    {% if user %}
                    <div class="flex items-center gap-4 px-4 py-2 bg-slate-50 border border-slate-200 rounded-lg">
                        <div class="text-right">
                            <div class="text-sm font-medium text-slate-800">{{ user.name }}</div>
                            <div class="text-xs text-slate-600">{{ user.preferred_username }}</div>
                        </div>
                        <div class="w-8 h-8 bg-slate-600 rounded-lg flex items-center justify-center">
                            <i class="fa-solid fa-user w-4 h-4 text-white"></i>
                        </div>
                    </div>
                    {% endif %}
                </div>
            </div>
        </div>
    </header> 

    <!-- Main Content -->
    <main class="max-w-7xl mx-auto px-6 py-8">
        <!-- Top Metrics -->
        <div class="grid grid-cols-1 lg:grid-cols-4 gap-6 mb-8">
            <div class="metric-card">
                <div class="flex items-center justify-between mb-3">
                    <span class="text-xs font-semibold text-tertiary uppercase tracking-wide">ACTIVE CHECKS</span>
                    <i class="fa-regular fa-file-lines w-4 h-4 text-purple-500"></i>
                </div>
                <div class="text-2xl font-bold text-primary mb-1">342</div>
                <div class="text-xs text-secondary">+23 processed today</div>
            </div>
            
            <div class="metric-card">
                <div class="flex items-center justify-between mb-3">
                    <span class="text-xs font-semibold text-tertiary uppercase tracking-wide">FLAGGED ITEMS</span>
                    <i class="fa-solid fa-triangle-exclamation w-4 h-4 text-purple-500"></i>
                </div>
                <div class="text-2xl font-bold text-primary mb-1">8</div>
                <div class="text-xs text-secondary">Requires manual review</div>
            </div>
            
            <div class="metric-card">
                <div class="flex items-center justify-between mb-3">
                    <span class="text-xs font-semibold text-tertiary uppercase tracking-wide">SUCCESS RATE</span>
                    <i class="fa-solid fa-arrow-trend-up w-4 h-4 text-purple-500"></i>
                </div>
                <div class="text-2xl font-bold text-primary mb-1">94.2%</div>
                <div class="text-xs text-secondary">Last 30 days average</div>
            </div>
            
            <div class="metric-card">
                <div class="flex items-center justify-between mb-3">
                    <span class="text-xs font-semibold text-tertiary uppercase tracking-wide">AVG PROCESSING</span>
                    <i class="fa-regular fa-clock w-4 h-4 text-purple-500"></i>
                </div>
                <div class="text-2xl font-bold text-primary mb-1">2.3s</div>
                <div class="text-xs text-secondary">Per validation cycle</div>
            </div>
        </div>

        <!-- Main Dashboard -->
        <div class="grid grid-cols-1 lg:grid-cols-3 gap-8">
            <!-- Control Panel -->
            <div class="space-y-6">
                <!-- System Status -->
                <div class="surface rounded-2xl p-6">
                    <h3 class="text-sm font-semibold text-primary mb-4 uppercase tracking-wide">System Status</h3>
                    <div class="space-y-4">
                        <div class="flex items-center justify-between p-3 bg-slate-50 rounded-lg">
                            <div class="flex items-center gap-3">
                                <div class="status-indicator status-active"></div>
                                <span class="text-sm font-medium text-secondary">SALESFORCE API</span>
                            </div>
                            <span class="text-xs text-tertiary font-medium">CONNECTED</span>
                        </div>
                        <div class="flex items-center justify-between p-3 bg-slate-50 rounded-lg">
                            <div class="flex items-center gap-3">
                                <div class="status-indicator status-active"></div>
                                <span class="text-sm font-medium text-secondary">VALIDATION ENGINE</span>
                            </div>
                            <span class="text-xs text-tertiary font-medium">OPERATIONAL</span>
                        </div>
                        <div class="flex items-center justify-between p-3 bg-slate-50 rounded-lg">
                            <div class="flex items-center gap-3">
                                <div class="status-indicator status-processing"></div>
                                <span class="text-sm font-medium text-secondary">VECTOR DATABASE</span>
                            </div>
                            <span class="text-xs text-tertiary font-medium">SYNCING</span>
                        </div>
                    </div>
                </div>

                <!-- Quick Actions -->
                <div class="surface rounded-2xl p-6">
<<<<<<< HEAD
                    <h3 class="text-sm font-semibold text-primary mb-4 uppercase tracking-wide">Quick Actions</h3>

                    <!-- NEW: Check Queue Button (Add this at the top) -->
                    <a href="/checks/queue" class="btn-secondary w-full text-left flex items-center gap-3 mb-3 bg-blue-50 hover:bg-blue-100 border-blue-200">
                        <i class="fa-solid fa-list-check w-4 h-4 text-blue-600"></i>
                        <div>
                            <div class="font-medium text-blue-800">View Check Queue</div>
                            <div class="text-xs text-blue-600">Review pending validations</div>
                        </div>
                    </a>

=======
                    <h3 class="text-sm font-semibold text-primary mb-4 uppercase tracking-wide">Quick Queries</h3>
                    
                    <!-- In the Quick Queries section -->
                    <a href="/checks/review" class="btn-secondary w-full text-left flex items-center gap-3">
                        <i class="fa-solid fa-clipboard-check w-4 h-4"></i>
                        Review Pending Checks (8)
                    </a>
                    
>>>>>>> c22ecbe0
                    <div class="space-y-2">
                        <button class="btn-secondary w-full text-left flex items-center gap-3">
                            <i class="fa-solid fa-magnifying-glass w-4 h-4"></i>
                            Search by payee name
                        </button>
                        <button class="btn-secondary w-full text-left flex items-center gap-3">
                            <i class="fa-regular fa-calendar w-4 h-4"></i>
                            Date range analysis
                        </button>
                        <button class="btn-secondary w-full text-left flex items-center gap-3">
                            <i class="fa-solid fa-dollar-sign w-4 h-4"></i>
                            Amount threshold review
                        </button>
                        <button class="btn-secondary w-full text-left flex items-center gap-3">
                            <i class="fa-regular fa-flag w-4 h-4"></i>
                            View flagged transactions
                        </button>
                        <button class="btn-secondary w-full text-left flex items-center gap-3">
                            <i class="fa-solid fa-chart-line w-4 h-4"></i>
                            Transaction frequency
                        </button>
                        <button class="btn-secondary w-full text-left flex items-center gap-3">
                            <i class="fa-solid fa-clipboard-check w-4 h-4"></i>
                            Compliance best practices
                        </button>
                    </div>
                </div>
            </div>

            <!-- Chat Interface -->
            <div class="lg:col-span-2">
                <div class="chat-container">
                    <!-- Chat Header -->
                    <div class="chat-header">
                        <div class="flex items-center justify-between">
                            <div class="flex items-center gap-3">
                                <div class="w-10 h-10 bg-white/20 rounded-lg flex items-center justify-center">
                                    <i class="fa-solid fa-robot w-5 h-5 text-white"></i>
                                </div>
                                <div>
                                    <h3 class="font-semibold text-white">Validation Assistant</h3>
                                    <div class="flex items-center gap-2">
                                        <div class="w-2 h-2 bg-green-400 rounded-full"></div>
                                        <span class="text-xs text-white/80">AI-POWERED ANALYSIS</span>
                                    </div>
                                </div>
                            </div>
                            <div class="flex items-center gap-2">
                                <button class="w-8 h-8 bg-white/10 rounded-lg flex items-center justify-center hover:bg-white/20 transition-colors">
                                    <i class="fa-solid fa-up-right-and-down-left-from-center w-4 h-4 text-white"></i>
                                </button>
                            </div>
                        </div>
                    </div>

                    <!-- Chat Messages -->
                    <div class="chat-messages" id="chatMessages" style="height: 600px;">
                        <!-- Welcome Message -->
                        <div class="message message-assistant">
                            <div class="avatar avatar-assistant">
                                <i class="fa-solid fa-sparkles w-4 h-4"></i>
                            </div>
                            <div class="message-content">
                                <p class="mb-3">I'm your Check Validation Assistant. I can help you analyze financial transactions from your Salesforce database.</p>
                                <div class="text-xs text-secondary space-y-1">
                                    <div>• Search and validate specific checks</div>
                                    <div>• Analyze transaction patterns</div>
                                    <div>• Generate compliance reports</div>
                                    <div>• Flag potential fraud indicators</div>
                                </div>
                                <p class="mt-3 text-xs text-secondary">Ask me anything about your check validation data.</p>
                            </div>
                        </div>
                    </div>

                    <!-- Chat Input -->
                    <div class="chat-input-container">
                        <div class="flex gap-3">
                            <div class="flex-1">
                                <textarea 
                                    id="chatInput" 
                                    class="chat-input"
                                    rows="1"
                                    placeholder="Ask about check validation, search transactions, or analyze patterns..."
                                    style="min-height: 44px; max-height: 120px;"
                                ></textarea>
                                <div class="flex items-center justify-between mt-2">
                                    <div class="flex items-center gap-2 text-xs text-tertiary">
                                        <i class="fa-solid fa-shield w-3 h-3"></i>
                                        <span>Encrypted connection</span>
                                    </div>
                                    <div class="text-xs text-tertiary" id="charCount">0/500</div>
                                </div>
                            </div>
                            <button 
                                id="sendButton" 
                                class="btn-primary flex items-center justify-center w-12 h-12 rounded-lg"
                            >
                                <i class="fa-solid fa-paper-plane w-4 h-4"></i>
                            </button>
                        </div>
                    </div>
                </div>
            </div>
        </div>
    </main>

    <!-- JavaScript -->
    <script src="{{ url_for('static', filename='js/chat.js') }}"></script>
</body>
</html><|MERGE_RESOLUTION|>--- conflicted
+++ resolved
@@ -117,7 +117,7 @@
 
                 <!-- Quick Actions -->
                 <div class="surface rounded-2xl p-6">
-<<<<<<< HEAD
+
                     <h3 class="text-sm font-semibold text-primary mb-4 uppercase tracking-wide">Quick Actions</h3>
 
                     <!-- NEW: Check Queue Button (Add this at the top) -->
@@ -129,16 +129,6 @@
                         </div>
                     </a>
 
-=======
-                    <h3 class="text-sm font-semibold text-primary mb-4 uppercase tracking-wide">Quick Queries</h3>
-                    
-                    <!-- In the Quick Queries section -->
-                    <a href="/checks/review" class="btn-secondary w-full text-left flex items-center gap-3">
-                        <i class="fa-solid fa-clipboard-check w-4 h-4"></i>
-                        Review Pending Checks (8)
-                    </a>
-                    
->>>>>>> c22ecbe0
                     <div class="space-y-2">
                         <button class="btn-secondary w-full text-left flex items-center gap-3">
                             <i class="fa-solid fa-magnifying-glass w-4 h-4"></i>
