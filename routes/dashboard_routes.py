from flask import Blueprint, render_template, session, redirect, url_for
from utils.decorators import (
    login_required,
)
from utils.logger import get_api_logger
from services.supabase_service import supabase_service

api_logger = get_api_logger()

dashboard_bp = Blueprint("dashboard", __name__)


@dashboard_bp.route("/")
@login_required
def dashboard_home():
    user = session.get("user")
    return render_template("dashboard.html", user=user)


<<<<<<< HEAD
@dashboard_bp.route("/checks/queue")
@login_required
def check_queue():
    """Check queue page showing all pending checks from Supabase"""
    try:
        user = session.get("user")
        
        # Get pending checks from Supabase - using your actual table name
        response = supabase_service.client.table('checks').select('*').order('created_at', desc=True).execute()

        # Format data for frontend
        formatted_checks = []
        for check in response.data:
            formatted_check = {
                'id': check.get('id'),
                'check_number': check.get('check_number', ''),
                'payee_name': check.get('payee_name', ''),
                'pay_to': check.get('pay_to', ''),
                'amount': check.get('amount', ''),
                'check_date': check.get('check_date', ''),
                'memo': check.get('memo', ''),
                'routing_number': check.get('routing_number', ''),
                'account_number': check.get('account_number', ''),
                'micr_line': check.get('micr_line', ''),
                'matter_name': check.get('matter_name', ''),
                'case_type': check.get('case_type', ''),
                'delivery_service': check.get('delivery_service', ''),
                'confidence_score': check.get('confidence_score', 0),
                'status': check.get('status', 'unknown'),
                'flags': check.get('flags', []),
                'file_name': check.get('file_name', ''),
                'file_id': check.get('file_id', ''),
                'raw_ocr_content': check.get('raw_ocr_content', ''),
                'salesforce_id': check.get('salesforce_id', ''),
                'created_at': check.get('created_at', ''),
                'confidence_percentage': round((check.get('confidence_score', 0) * 100), 1) if check.get('confidence_score') else 0,
                'image_data': check.get('image_data', ''),
                'image_mime_type': check.get('image_mime_type', '')
            }
            formatted_checks.append(formatted_check)
        
        api_logger.info(f"Retrieved {len(formatted_checks)} pending checks for queue view")

        # Add this debug line before return render_template
        print(f"DEBUG: image_data length: {len(formatted_checks[0].get('image_data', ''))}")
        print(f"DEBUG: image_mime_type: {formatted_checks[0].get('image_mime_type')}")

        
        return render_template("check_queue.html", 
                             user=user, 
                             checks=formatted_checks,
                             total_count=len(formatted_checks))
        
    except Exception as e:
        api_logger.error(f"Error loading check queue: {str(e)}")
        user = session.get("user")
        return render_template("check_queue.html", 
                             user=user, 
                             checks=[], 
                             total_count=0,
                             error_message="Failed to load checks from database")
    

@dashboard_bp.route("/checks/detail/<check_id>")
@login_required
def check_detail(check_id):
    """Individual check detail page for validation"""
    try:
        user = session.get("user")
        
        # Get specific check from Supabase
        response = supabase_service.client.table('checks').select('*').eq('id', check_id).single().execute()
        
        if not response.data:
            api_logger.warning(f"Check {check_id} not found")
            return render_template("error.html", 
                                 user=user,
                                 error_message=f"Check {check_id} not found"), 404
        
        check = response.data
        
        # Format check data for template
        formatted_check = {
            'id': check.get('id'),
            'check_number': check.get('check_number', ''),
            'payee_name': check.get('payee_name', ''),
            'pay_to': check.get('pay_to', ''),
            'amount': check.get('amount', ''),
            'check_date': check.get('check_date', ''),
            'memo': check.get('memo', ''),
            'routing_number': check.get('routing_number', ''),
            'account_number': check.get('account_number', ''),
            'micr_line': check.get('micr_line', ''),
            'matter_name': check.get('matter_name', ''),
            'case_type': check.get('case_type', ''),
            'delivery_service': check.get('delivery_service', ''),
            'confidence_score': check.get('confidence_score', 0),
            'status': check.get('status', 'unknown'),
            'flags': check.get('flags', []),
            'file_name': check.get('file_name', ''),
            'file_id': check.get('file_id', ''),
            'raw_ocr_content': check.get('raw_ocr_content', ''),
            'salesforce_id': check.get('salesforce_id', ''),
            'created_at': check.get('created_at', ''),
            'confidence_percentage': round((check.get('confidence_score', 0) * 100), 1) if check.get('confidence_score') else 0,
            'image_data': check.get('image_data', ''),
            'image_mime_type': check.get('image_mime_type', '')
        }
        
        api_logger.info(f"Loading check detail for {check_id}")
        
        return render_template("check_detail.html", 
                             user=user, 
                             check=formatted_check)
        
    except Exception as e:
        api_logger.error(f"Error loading check detail {check_id}: {str(e)}")
        user = session.get("user")
        return render_template("error.html", 
                             user=user,
                             error_message=f"Failed to load check {check_id}"), 500
    
######################################################################################



######################################################################################
=======
@dashboard_bp.route("/checks/review")
@login_required
def check_review():
    """Check review queue page for manual validation"""
    user = session.get("user")
    return render_template("check_review.html", user=user)
>>>>>>> c22ecbe0
<|MERGE_RESOLUTION|>--- conflicted
+++ resolved
@@ -16,8 +16,6 @@
     user = session.get("user")
     return render_template("dashboard.html", user=user)
 
-
-<<<<<<< HEAD
 @dashboard_bp.route("/checks/queue")
 @login_required
 def check_queue():
@@ -139,17 +137,11 @@
         return render_template("error.html", 
                              user=user,
                              error_message=f"Failed to load check {check_id}"), 500
-    
-######################################################################################
 
 
-
-######################################################################################
-=======
 @dashboard_bp.route("/checks/review")
 @login_required
 def check_review():
     """Check review queue page for manual validation"""
     user = session.get("user")
     return render_template("check_review.html", user=user)
->>>>>>> c22ecbe0
